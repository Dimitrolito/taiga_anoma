<<<<<<< HEAD
=======
// Temporary for annoying warning(unused implementation).
#![allow(dead_code)]

>>>>>>> c6586a69
use crate::poseidon::{
    POSEIDON_HASH_PARAM_BLS12_377_SCALAR_ARITY2, POSEIDON_HASH_PARAM_BLS12_377_SCALAR_ARITY4,
    WIDTH_3, WIDTH_5,
};
use ark_bls12_377::Fq as Fq377;
use ark_bls12_377::Fr as Fr377;
use ark_ec::twisted_edwards_extended::GroupAffine as TEGroupAffine;
use ark_ec::AffineCurve;
use ark_ff::*;
use ark_serialize::CanonicalSerialize;
use circuit::circuit_parameters::CircuitParameters;
use plonk_hashing::poseidon::poseidon::{NativeSpec, Poseidon};
use poseidon::POSEIDON_HASH_PARAM_BLS12_377_BASE_ARITY2;
use poseidon::POSEIDON_HASH_PARAM_BLS12_377_BASE_ARITY4;
use rs_merkle::{algorithms::Blake2s, Hasher, MerkleTree};

pub mod action;
pub mod circuit;
pub mod el_gamal;
pub mod error;
pub mod merkle_tree;
pub mod note;
// TODO: put the nullifier_key in address later.
pub mod nullifier_key;
pub mod poseidon;
pub mod token;
pub mod transaction;
pub mod user;

pub trait HashToField: PrimeField {
    fn hash2_to_field(x: Self, y: Self) -> Self;
    fn hash4_to_field(x: Self, y: Self, z: Self, t: Self) -> Self;
    fn hash_to_field(x: &[u8]) -> Self;
}

impl HashToField for Fr377 {
    fn hash2_to_field(x: Self, y: Self) -> Self {
        let mut poseidon = Poseidon::<(), NativeSpec<Fr377, WIDTH_3>, WIDTH_3>::new(
            &mut (),
            &POSEIDON_HASH_PARAM_BLS12_377_SCALAR_ARITY2,
        );
        poseidon.input(x).unwrap();
        poseidon.input(y).unwrap();
        poseidon.output_hash(&mut ())
    }

    fn hash4_to_field(x: Self, y: Self, z: Self, t: Self) -> Self {
        let mut poseidon = Poseidon::<(), NativeSpec<Fr377, WIDTH_5>, WIDTH_5>::new(
            &mut (),
            &POSEIDON_HASH_PARAM_BLS12_377_SCALAR_ARITY4,
        );
        poseidon.input(x).unwrap();
        poseidon.input(y).unwrap();
        poseidon.input(z).unwrap();
        poseidon.input(t).unwrap();
        poseidon.output_hash(&mut ())
    }

    fn hash_to_field(x: &[u8]) -> Self {
        // DO NOT USE THIS FUNCTION
        println!("SECURITY WARNING!");
        Self::from_le_bytes_mod_order(&x[0..32])
    }
}

impl HashToField for Fq377 {
    fn hash2_to_field(x: Self, y: Self) -> Self {
        let mut poseidon = Poseidon::<(), NativeSpec<Fq377, WIDTH_3>, WIDTH_3>::new(
            &mut (),
            &POSEIDON_HASH_PARAM_BLS12_377_BASE_ARITY2,
        );
        poseidon.input(x).unwrap();
        poseidon.input(y).unwrap();
        poseidon.output_hash(&mut ())
    }

    fn hash4_to_field(x: Self, y: Self, z: Self, t: Self) -> Self {
        let mut poseidon = Poseidon::<(), NativeSpec<Fq377, WIDTH_5>, WIDTH_5>::new(
            &mut (),
            &POSEIDON_HASH_PARAM_BLS12_377_BASE_ARITY4,
        );
        poseidon.input(x).unwrap();
        poseidon.input(y).unwrap();
        poseidon.input(z).unwrap();
        poseidon.input(t).unwrap();
        poseidon.output_hash(&mut ())
    }

    fn hash_to_field(x: &[u8]) -> Self {
        let h = Blake2s::hash(x);
        Self::from_le_bytes_mod_order(&h)
    }
}

/// Pseudorandom function
fn prf4<F: PrimeField + HashToField>(x: F, y: F, z: F, t: F) -> F {
    F::hash4_to_field(x, y, z, t)
}

/// Commitment
/// Binding and hiding
fn com<F: PrimeField + HashToField>(x: &Vec<F>, rand: F) -> F {
    if x.len() == 1 {
        F::hash2_to_field(x[0], rand)
    } else if x.len() == 2 {
        F::hash4_to_field(x[0], x[1], F::zero(), rand)
    } else if x.len() == 3 {
        F::hash4_to_field(x[0], x[1], x[2], rand)
    } else {
        // if this case occurs we need to think about the Poseidon parameters again!
        assert!(false);
        rand
    }
}

/// Collision-resistant hash
/// Only binding
// A really bad hash-to-curve
// TODO: the implementation is a bit weird: it does not really depends on CP and could be written with a curve as a parameter (`fn hash_to_curve<E:Curve>`).
fn crh<CP: CircuitParameters>(data: &Vec<CP::CurveScalarField>) -> TEGroupAffine<CP::InnerCurve> {
    // let scalar = <CP::InnerCurveScalarField>::hash_to_field(data);
    // TODO: data length is 2 for now but will be larger later
    assert_eq!(data.len(), 2);
    let _scalar = <CP::CurveScalarField>::hash2_to_field(data[0], data[1]);
    let scalar =
        CP::InnerCurveScalarField::from_le_bytes_mod_order(&_scalar.into_repr().to_bytes_le());
    TEGroupAffine::prime_subgroup_generator().mul(scalar).into()
}

fn serializable_to_vec<F: CanonicalSerialize>(elem: &F) -> Vec<u8> {
    let mut bytes_prep_send = vec![];
    elem.serialize_unchecked(&mut bytes_prep_send).unwrap();
    bytes_prep_send
}

<<<<<<< HEAD
fn is_in_tree<P: TEModelParameters>(
    elem: &TEGroupAffine<P>,
    tree: &mut MerkleTree<Blake2s>,
) -> bool {
=======
fn is_in_tree(elem: &Vec<u8>, tree: &mut MerkleTree<Blake2s>) -> bool {
>>>>>>> c6586a69
    if tree.leaves().is_none() {
        return false;
    }
    let h = Blake2s::hash(elem);
    tree.leaves().unwrap().contains(&h)
}

<<<<<<< HEAD
fn add_to_tree<P: TEModelParameters>(elem: &TEGroupAffine<P>, tree: &mut MerkleTree<Blake2s>) {
    let bytes = serializable_to_vec(elem);
    let h = Blake2s::hash(&bytes);
=======
fn add_to_tree(elem: &Vec<u8>, tree: &mut MerkleTree<Blake2s>) {
    let h = Blake2s::hash(elem);
>>>>>>> c6586a69
    tree.insert(h);
    tree.commit();
}

fn to_embedded_field<F1: PrimeField, F2: PrimeField>(x: F1) -> F2 {
    // todo this embedding is probably not secure when we use bls12_377::BaseField \hookrightarrow bls12_377::ScalarField because of the different sizes.
    F2::from_le_bytes_mod_order(&x.into_repr().to_bytes_le())
}

#[cfg(test)]
pub mod tests;<|MERGE_RESOLUTION|>--- conflicted
+++ resolved
@@ -1,9 +1,6 @@
-<<<<<<< HEAD
-=======
 // Temporary for annoying warning(unused implementation).
 #![allow(dead_code)]
 
->>>>>>> c6586a69
 use crate::poseidon::{
     POSEIDON_HASH_PARAM_BLS12_377_SCALAR_ARITY2, POSEIDON_HASH_PARAM_BLS12_377_SCALAR_ARITY4,
     WIDTH_3, WIDTH_5,
@@ -139,14 +136,7 @@
     bytes_prep_send
 }
 
-<<<<<<< HEAD
-fn is_in_tree<P: TEModelParameters>(
-    elem: &TEGroupAffine<P>,
-    tree: &mut MerkleTree<Blake2s>,
-) -> bool {
-=======
 fn is_in_tree(elem: &Vec<u8>, tree: &mut MerkleTree<Blake2s>) -> bool {
->>>>>>> c6586a69
     if tree.leaves().is_none() {
         return false;
     }
@@ -154,14 +144,8 @@
     tree.leaves().unwrap().contains(&h)
 }
 
-<<<<<<< HEAD
-fn add_to_tree<P: TEModelParameters>(elem: &TEGroupAffine<P>, tree: &mut MerkleTree<Blake2s>) {
-    let bytes = serializable_to_vec(elem);
-    let h = Blake2s::hash(&bytes);
-=======
 fn add_to_tree(elem: &Vec<u8>, tree: &mut MerkleTree<Blake2s>) {
     let h = Blake2s::hash(elem);
->>>>>>> c6586a69
     tree.insert(h);
     tree.commit();
 }
