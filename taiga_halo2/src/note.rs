use crate::{
    circuit::{
        vp_circuit::ValidityPredicate,
        vp_examples::{TrivialValidityPredicateCircuit, COMPRESSED_TRIVIAL_VP_VK},
    },
    constant::{
        BASE_BITS_NUM, NOTE_COMMIT_DOMAIN, NUM_NOTE, POSEIDON_TO_CURVE_INPUT_LEN,
        PRF_EXPAND_PERSONALIZATION, PRF_EXPAND_PSI, PRF_EXPAND_PUBLIC_INPUT_PADDING,
        PRF_EXPAND_RCM,
    },
    merkle_tree::MerklePath,
    nullifier::{Nullifier, NullifierKeyContainer},
    utils::{extract_p, mod_r_p, poseidon_hash, poseidon_to_curve},
};
use bitvec::{array::BitArray, order::Lsb0};
use blake2b_simd::Params as Blake2bParams;
use borsh::{BorshDeserialize, BorshSerialize};
use byteorder::{LittleEndian, ReadBytesExt, WriteBytesExt};
use core::iter;
use ff::{FromUniformBytes, PrimeField};
use halo2_proofs::arithmetic::Field;
use pasta_curves::{
    group::{ff::PrimeFieldBits, Group, GroupEncoding},
    pallas,
};
use rand::RngCore;
use std::{
    hash::{Hash, Hasher},
    io,
};

/// A commitment to a note.
#[derive(Copy, Debug, Clone)]
pub struct NoteCommitment(pallas::Point);

impl NoteCommitment {
    pub fn inner(&self) -> pallas::Point {
        self.0
    }

    pub fn get_x(&self) -> pallas::Base {
        extract_p(&self.0)
    }

    pub fn to_bytes(&self) -> [u8; 32] {
        self.0.to_bytes()
    }
}

impl Default for NoteCommitment {
    fn default() -> NoteCommitment {
        NoteCommitment(pallas::Point::generator())
    }
}

/// A note
#[derive(Debug, Clone, Copy, Default, PartialEq, Eq)]
pub struct Note {
    pub note_type: NoteType,
    /// app_data_dynamic is the data defined in application vp and will NOT be used to derive type
    /// sub-vps and any other data can be encoded to the app_data_dynamic
    pub app_data_dynamic: pallas::Base,
    /// value denotes the amount of the note.
    pub value: u64,
    /// NullifierKeyContainer contains the nullifier_key or the nullifier_key commitment.
    pub nk_container: NullifierKeyContainer,
    /// old nullifier. Nonce which is a deterministically computed, unique nonce
    pub rho: Nullifier,
    /// psi is to derive the nullifier
    pub psi: pallas::Base,
    /// rcm is the trapdoor of the note commitment
    pub rcm: pallas::Base,
    /// If the is_merkle_checked flag is true, the merkle path authorization(membership) of input note will be checked in ActionProof.
    pub is_merkle_checked: bool,
}

/// The parameters in the NoteType are used to derive note type.
#[derive(Debug, Clone, Copy, Default, Eq)]
pub struct NoteType {
    /// app_vk is the compressed verifying key of VP
    pub app_vk: pallas::Base,
    /// app_data_static is the encoded data that is defined in application vp
    pub app_data_static: pallas::Base,
}

impl PartialEq for NoteType {
    fn eq(&self, other: &Self) -> bool {
        self.app_vk == other.app_vk && self.app_data_static == other.app_data_static
    }
}

#[derive(Copy, Clone, Debug, Default)]
pub struct RandomSeed([u8; 32]);

#[derive(Clone)]
pub struct InputNoteProvingInfo {
    pub note: Note,
    pub merkle_path: MerklePath,
    application_vp: Box<ValidityPredicate>,
    dynamic_vps: Vec<Box<ValidityPredicate>>,
}

#[derive(Clone)]
pub struct OutputNoteProvingInfo {
    pub note: Note,
    application_vp: Box<ValidityPredicate>,
    dynamic_vps: Vec<Box<ValidityPredicate>>,
}

impl Note {
    #[allow(clippy::too_many_arguments)]
    pub fn new(
        app_vk: pallas::Base,
        app_data_static: pallas::Base,
        app_data_dynamic: pallas::Base,
        value: u64,
        nk_container: NullifierKeyContainer,
        rho: Nullifier,
        is_merkle_checked: bool,
        rseed: RandomSeed,
    ) -> Self {
        let note_type = NoteType::new(app_vk, app_data_static);
        Self {
            note_type,
            app_data_dynamic,
            value,
            nk_container,
            is_merkle_checked,
            psi: rseed.get_psi(&rho),
            rcm: rseed.get_rcm(&rho),
            rho,
        }
    }

    #[allow(clippy::too_many_arguments)]
    pub fn from_full(
        app_vk: pallas::Base,
        app_data_static: pallas::Base,
        app_data_dynamic: pallas::Base,
        value: u64,
        nk_container: NullifierKeyContainer,
        rho: Nullifier,
        is_merkle_checked: bool,
        psi: pallas::Base,
        rcm: pallas::Base,
    ) -> Self {
        let note_type = NoteType::new(app_vk, app_data_static);
        Self {
            note_type,
            app_data_dynamic,
            value,
            nk_container,
            is_merkle_checked,
            psi,
            rcm,
            rho,
        }
    }

    pub fn random_padding_input_note<R: RngCore>(mut rng: R) -> Self {
        let app_vk = *COMPRESSED_TRIVIAL_VP_VK;
        let app_data_static = pallas::Base::random(&mut rng);
        let note_type = NoteType::new(app_vk, app_data_static);
        let app_data_dynamic = pallas::Base::random(&mut rng);
        let rho = Nullifier::new(pallas::Base::random(&mut rng));
        let nk = NullifierKeyContainer::from_key(pallas::Base::random(&mut rng));
        let rseed = RandomSeed::random(&mut rng);
        Note {
            note_type,
            app_data_dynamic,
            value: 0,
            nk_container: nk,
            rho,
            psi: rseed.get_psi(&rho),
            rcm: rseed.get_rcm(&rho),
            is_merkle_checked: false,
        }
    }

    pub fn random_padding_output_note<R: RngCore>(mut rng: R, rho: Nullifier) -> Self {
        let app_vk = *COMPRESSED_TRIVIAL_VP_VK;
        let app_data_static = pallas::Base::random(&mut rng);
        let note_type = NoteType::new(app_vk, app_data_static);
        let app_data_dynamic = pallas::Base::random(&mut rng);
        let nk_com = NullifierKeyContainer::from_commitment(pallas::Base::random(&mut rng));
        let rseed = RandomSeed::random(&mut rng);
        Note {
            note_type,
            app_data_dynamic,
            value: 0,
            nk_container: nk_com,
            rho,
            psi: rseed.get_psi(&rho),
            rcm: rseed.get_rcm(&rho),
            is_merkle_checked: false,
        }
    }
    // cm = SinsemillaCommit^rcm(address || app_vk || app_data_static || rho || psi || is_merkle_checked || value)
    pub fn commitment(&self) -> NoteCommitment {
        let address = self.get_address();
        let ret = NOTE_COMMIT_DOMAIN
            .commit(
                iter::empty()
                    .chain(address.to_le_bits().iter().by_vals().take(BASE_BITS_NUM))
                    .chain(
                        self.get_app_vk()
                            .to_le_bits()
                            .iter()
                            .by_vals()
                            .take(BASE_BITS_NUM),
                    )
                    .chain(
                        self.get_app_data_static()
                            .to_le_bits()
                            .iter()
                            .by_vals()
                            .take(BASE_BITS_NUM),
                    )
                    .chain(
                        self.rho
                            .inner()
                            .to_le_bits()
                            .iter()
                            .by_vals()
                            .take(BASE_BITS_NUM),
                    )
                    .chain(
                        self.get_psi()
                            .to_le_bits()
                            .iter()
                            .by_vals()
                            .take(BASE_BITS_NUM),
                    )
                    .chain([self.is_merkle_checked])
                    .chain(
                        BitArray::<_, Lsb0>::new(self.value.to_le())
                            .iter()
                            .by_vals(),
                    ),
                &mod_r_p(self.get_rcm()),
            )
            .unwrap();
        NoteCommitment(ret)
    }

    pub fn get_nf(&self) -> Option<Nullifier> {
        Nullifier::derive(
            &self.nk_container,
            &self.rho.inner(),
            &self.psi,
            &self.commitment(),
        )
    }

    pub fn get_address(&self) -> pallas::Base {
        poseidon_hash(self.app_data_dynamic, self.get_nk_commitment())
    }

    pub fn get_nk(&self) -> Option<pallas::Base> {
        self.nk_container.get_nk()
    }

    pub fn get_nk_commitment(&self) -> pallas::Base {
        self.nk_container.get_commitment()
    }

    pub fn get_note_type(&self) -> pallas::Point {
        self.note_type.derive_note_type()
    }

    pub fn get_app_vk(&self) -> pallas::Base {
        self.note_type.app_vk
    }

    pub fn get_app_data_static(&self) -> pallas::Base {
        self.note_type.app_data_static
    }

    pub fn get_psi(&self) -> pallas::Base {
        self.psi
    }

    pub fn get_rcm(&self) -> pallas::Base {
        self.rcm
    }
}

impl BorshSerialize for Note {
    fn serialize<W: std::io::Write>(&self, writer: &mut W) -> borsh::maybestd::io::Result<()> {
        // Write app_vk
        writer.write_all(&self.note_type.app_vk.to_repr())?;
        // Write app_data_static
        writer.write_all(&self.note_type.app_data_static.to_repr())?;
        // Write app_data_dynamic
        writer.write_all(&self.app_data_dynamic.to_repr())?;
        // Write note value
        writer.write_u64::<LittleEndian>(self.value)?;
        // Write nk_container
        match self.nk_container {
            NullifierKeyContainer::Commitment(nk) => {
                writer.write_u8(1)?;
                writer.write_all(&nk.to_repr())
            }
            NullifierKeyContainer::Key(nk) => {
                writer.write_u8(2)?;
                writer.write_all(&nk.to_repr())
            }
        }?;
        // Write rho
        writer.write_all(&self.rho.to_bytes())?;
        // Write psi
        writer.write_all(&self.psi.to_repr())?;
        // Write rcm
        writer.write_all(&self.rcm.to_repr())?;
        // Write is_merkle_checked
        writer.write_u8(if self.is_merkle_checked { 1 } else { 0 })?;

        Ok(())
    }
}

impl BorshDeserialize for Note {
    fn deserialize_reader<R: io::Read>(reader: &mut R) -> io::Result<Self> {
        // Read app_vk
        let mut app_vk_bytes = [0u8; 32];
        reader.read_exact(&mut app_vk_bytes)?;
        let app_vk = Option::from(pallas::Base::from_repr(app_vk_bytes))
            .ok_or_else(|| io::Error::new(io::ErrorKind::InvalidData, "app_vk not in field"))?;
        // Read app_data_static
        let mut app_data_static_bytes = [0u8; 32];
        reader.read_exact(&mut app_data_static_bytes)?;
        let app_data_static = Option::from(pallas::Base::from_repr(app_data_static_bytes))
            .ok_or_else(|| {
                io::Error::new(io::ErrorKind::InvalidData, "app_data_static not in field")
            })?;
        // Read app_data_dynamic
        let mut app_data_dynamic_bytes = [0u8; 32];
        reader.read_exact(&mut app_data_dynamic_bytes)?;
        let app_data_dynamic = Option::from(pallas::Base::from_repr(app_data_dynamic_bytes))
            .ok_or_else(|| {
                io::Error::new(io::ErrorKind::InvalidData, "app_data_dynamic not in field")
            })?;
        // Read note value
        let value = reader.read_u64::<LittleEndian>()?;
        // Read nk_container
        let mut nk_container_type = [0u8; 1];
        reader.read_exact(&mut nk_container_type)?;
        let nk_container_type = nk_container_type[0];
        let mut nk_container_bytes = [0u8; 32];
        reader.read_exact(&mut nk_container_bytes)?;
        let nk = Option::from(pallas::Base::from_repr(nk_container_bytes))
            .ok_or_else(|| io::Error::new(io::ErrorKind::InvalidData, "nk not in field"))?;
        let nk_container = if nk_container_type == 0x01 {
            NullifierKeyContainer::from_commitment(nk)
        } else {
            NullifierKeyContainer::from_key(nk)
        };
        // Read rho
        let mut rho_bytes = [0u8; 32];
        reader.read_exact(&mut rho_bytes)?;
        let rho = Option::from(Nullifier::from_bytes(rho_bytes))
            .ok_or_else(|| io::Error::new(io::ErrorKind::InvalidData, "rho not in field"))?;
        // Read psi
        let mut psi_bytes = [0u8; 32];
        reader.read_exact(&mut psi_bytes)?;
        let psi = Option::from(pallas::Base::from_repr(psi_bytes))
            .ok_or_else(|| io::Error::new(io::ErrorKind::InvalidData, "psi not in field"))?;
        // Read rcm
        let mut rcm_bytes = [0u8; 32];
        reader.read_exact(&mut rcm_bytes)?;
        let rcm = Option::from(pallas::Base::from_repr(rcm_bytes))
            .ok_or_else(|| io::Error::new(io::ErrorKind::InvalidData, "rcm not in field"))?;
        // Read is_merkle_checked
        let mut is_merkle_checked_byte = [0u8; 1];
        reader.read_exact(&mut is_merkle_checked_byte)?;
        let is_merkle_checked_byte = is_merkle_checked_byte[0];
        let is_merkle_checked = is_merkle_checked_byte == 0x01;
        // Construct note
        Ok(Note::from_full(
            app_vk,
            app_data_static,
            app_data_dynamic,
            value,
            nk_container,
            rho,
            is_merkle_checked,
            psi,
            rcm,
        ))
    }
}

impl NoteType {
    pub fn new(vk: pallas::Base, data: pallas::Base) -> Self {
        Self {
            app_vk: vk,
            app_data_static: data,
        }
    }

    pub fn derive_note_type(&self) -> pallas::Point {
        let inputs = [self.app_vk, self.app_data_static];
        poseidon_to_curve::<POSEIDON_TO_CURVE_INPUT_LEN>(&inputs)
    }
}

impl Hash for NoteType {
    fn hash<H: Hasher>(&self, state: &mut H) {
        self.app_vk.to_repr().as_ref().hash(state);
        self.app_data_static.to_repr().as_ref().hash(state);
    }
}

impl RandomSeed {
    pub fn random<R: RngCore>(mut rng: R) -> Self {
        let mut rseed = [0; 32];
        rng.fill_bytes(&mut rseed);
        Self(rseed)
    }

    pub fn from_bytes(rseed: [u8; 32]) -> Self {
        Self(rseed)
    }

    pub fn get_psi(&self, rho: &Nullifier) -> pallas::Base {
        let mut h = Blake2bParams::new()
            .hash_length(64)
            .personal(PRF_EXPAND_PERSONALIZATION)
            .to_state();
        h.update(&[PRF_EXPAND_PSI]);
        h.update(&self.0);
        h.update(&rho.to_bytes());
        let psi_bytes = *h.finalize().as_array();
        pallas::Base::from_uniform_bytes(&psi_bytes)
    }

    pub fn get_rcm(&self, rho: &Nullifier) -> pallas::Base {
        let mut h = Blake2bParams::new()
            .hash_length(64)
            .personal(PRF_EXPAND_PERSONALIZATION)
            .to_state();
        h.update(&[PRF_EXPAND_RCM]);
        h.update(&self.0);
        h.update(&rho.to_bytes());
        let rcm_bytes = *h.finalize().as_array();
        pallas::Base::from_uniform_bytes(&rcm_bytes)
    }

    pub fn get_random_padding(&self, padding_len: usize) -> Vec<pallas::Base> {
        (0..padding_len)
            .map(|i| {
                let mut h = Blake2bParams::new()
                    .hash_length(64)
                    .personal(PRF_EXPAND_PERSONALIZATION)
                    .to_state();
                h.update(&[PRF_EXPAND_PUBLIC_INPUT_PADDING, i as u8]);
                h.update(&self.0);
                let rcm_bytes = *h.finalize().as_array();
                pallas::Base::from_uniform_bytes(&rcm_bytes)
            })
            .collect()
    }
}

impl InputNoteProvingInfo {
    pub fn new(
        note: Note,
        merkle_path: MerklePath,
        application_vp: Box<ValidityPredicate>,
        dynamic_vps: Vec<Box<ValidityPredicate>>,
    ) -> Self {
        Self {
            note,
            merkle_path,
            application_vp,
            dynamic_vps,
        }
    }

    pub fn get_application_vp(&self) -> Box<ValidityPredicate> {
        self.application_vp.clone()
    }

    pub fn get_dynamic_vps(&self) -> Vec<Box<ValidityPredicate>> {
        self.dynamic_vps.clone()
    }

    pub fn create_padding_note_proving_info(
        padding_note: Note,
        merkle_path: MerklePath,
        input_notes: [Note; NUM_NOTE],
        output_notes: [Note; NUM_NOTE],
    ) -> Self {
        let trivail_vp = Box::new(TrivialValidityPredicateCircuit {
            owned_note_pub_id: padding_note.get_nf().unwrap().inner(),
            input_notes,
            output_notes,
        });
        InputNoteProvingInfo::new(padding_note, merkle_path, trivail_vp, vec![])
    }
}

impl OutputNoteProvingInfo {
    pub fn new(
        note: Note,
        application_vp: Box<ValidityPredicate>,
        dynamic_vps: Vec<Box<ValidityPredicate>>,
    ) -> Self {
        Self {
            note,
            application_vp,
            dynamic_vps,
        }
    }

    pub fn get_application_vp(&self) -> Box<ValidityPredicate> {
        self.application_vp.clone()
    }

    pub fn get_dynamic_vps(&self) -> Vec<Box<ValidityPredicate>> {
        self.dynamic_vps.clone()
    }

    pub fn create_padding_note_proving_info(
        padding_note: Note,
        input_notes: [Note; NUM_NOTE],
        output_notes: [Note; NUM_NOTE],
    ) -> Self {
        let trivail_vp = Box::new(TrivialValidityPredicateCircuit {
            owned_note_pub_id: padding_note.commitment().get_x(),
            input_notes,
            output_notes,
        });
        OutputNoteProvingInfo::new(padding_note, trivail_vp, vec![])
    }
}

#[cfg(test)]
pub mod tests {
    use super::{InputNoteProvingInfo, Note, NoteType, OutputNoteProvingInfo, RandomSeed};
    use crate::{
        circuit::vp_examples::tests::random_trivial_vp_circuit,
        constant::TAIGA_COMMITMENT_TREE_DEPTH,
        merkle_tree::MerklePath,
        nullifier::{tests::*, Nullifier, NullifierKeyContainer},
    };
    use halo2_proofs::arithmetic::Field;
    use pasta_curves::pallas;
    use rand::{Rng, RngCore};

    pub fn random_note_type<R: RngCore>(mut rng: R) -> NoteType {
        let app_vk = pallas::Base::random(&mut rng);
        let app_data_static = pallas::Base::random(&mut rng);
        NoteType::new(app_vk, app_data_static)
    }

    pub fn random_input_note<R: RngCore>(mut rng: R) -> Note {
        let rho = random_nullifier(&mut rng);
        let nk = random_nullifier_key(&mut rng);
        random_note_from_parts(&mut rng, rho, nk)
    }

    pub fn random_output_note<R: RngCore>(mut rng: R, rho: Nullifier) -> Note {
        let nk_com = random_nullifier_key_commitment(&mut rng);
        random_note_from_parts(&mut rng, rho, nk_com)
    }

    fn random_note_from_parts<R: RngCore>(
        mut rng: R,
        rho: Nullifier,
        nk_container: NullifierKeyContainer,
    ) -> Note {
        let note_type = random_note_type(&mut rng);
        let app_data_dynamic = pallas::Base::random(&mut rng);
        let value: u64 = rng.gen();
        let rseed = RandomSeed::random(&mut rng);
        Note {
            note_type,
            app_data_dynamic,
            value,
            nk_container,
            is_merkle_checked: true,
            psi: rseed.get_psi(&rho),
            rcm: rseed.get_rcm(&rho),
            rho,
        }
    }

    pub fn random_input_proving_info<R: RngCore>(mut rng: R) -> InputNoteProvingInfo {
        let note = random_input_note(&mut rng);
<<<<<<< HEAD
        let merkle_path = MerklePath::random(&mut rng, TAIGA_COMMITMENT_TREE_DEPTH);
        let app_vp_verifying_info = Box::new(random_trivial_vp_circuit(&mut rng));
        let app_vp_verifying_info_dynamic = vec![];
        InputNoteProvingInfo::new(
            note,
            merkle_path,
            app_vp_verifying_info,
            app_vp_verifying_info_dynamic,
        )
=======
        let merkle_path = random_merkle_path(&mut rng);
        let application_vp = Box::new(random_trivial_vp_circuit(&mut rng));
        let dynamic_vps = vec![];
        InputNoteProvingInfo::new(note, merkle_path, application_vp, dynamic_vps)
>>>>>>> eb3a0e2e
    }

    pub fn random_output_proving_info<R: RngCore>(
        mut rng: R,
        rho: Nullifier,
    ) -> OutputNoteProvingInfo {
        let note = random_output_note(&mut rng, rho);
        let application_vp = Box::new(random_trivial_vp_circuit(&mut rng));
        let dynamic_vps = vec![];
        OutputNoteProvingInfo {
            note,
            application_vp,
            dynamic_vps,
        }
    }

    #[test]
    fn note_serialization_test() {
        use borsh::{BorshDeserialize, BorshSerialize};
        use rand::rngs::OsRng;
        let mut rng = OsRng;

        let input_note = random_input_note(&mut rng);
        {
            // BorshSerialize
            let borsh = input_note.try_to_vec().unwrap();
            // BorshDeserialize
            let de_note: Note = BorshDeserialize::deserialize(&mut borsh.as_ref()).unwrap();
            assert_eq!(input_note, de_note);
        }

        let output_note = random_output_note(&mut rng, input_note.rho);
        {
            // BorshSerialize
            let borsh = output_note.try_to_vec().unwrap();
            // BorshDeserialize
            let de_note: Note = BorshDeserialize::deserialize(&mut borsh.as_ref()).unwrap();
            assert_eq!(output_note, de_note);
        }
    }
}<|MERGE_RESOLUTION|>--- conflicted
+++ resolved
@@ -588,22 +588,10 @@
 
     pub fn random_input_proving_info<R: RngCore>(mut rng: R) -> InputNoteProvingInfo {
         let note = random_input_note(&mut rng);
-<<<<<<< HEAD
         let merkle_path = MerklePath::random(&mut rng, TAIGA_COMMITMENT_TREE_DEPTH);
-        let app_vp_verifying_info = Box::new(random_trivial_vp_circuit(&mut rng));
-        let app_vp_verifying_info_dynamic = vec![];
-        InputNoteProvingInfo::new(
-            note,
-            merkle_path,
-            app_vp_verifying_info,
-            app_vp_verifying_info_dynamic,
-        )
-=======
-        let merkle_path = random_merkle_path(&mut rng);
         let application_vp = Box::new(random_trivial_vp_circuit(&mut rng));
         let dynamic_vps = vec![];
         InputNoteProvingInfo::new(note, merkle_path, application_vp, dynamic_vps)
->>>>>>> eb3a0e2e
     }
 
     pub fn random_output_proving_info<R: RngCore>(
